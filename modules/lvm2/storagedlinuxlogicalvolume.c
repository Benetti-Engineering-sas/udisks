--- conflicted
+++ resolved
@@ -358,10 +358,6 @@
   StoragedLinuxLogicalVolume *volume = STORAGED_LINUX_LOGICAL_VOLUME (_volume);
   StoragedLinuxLogicalVolumeObject *object = NULL;
   StoragedDaemon *daemon;
-<<<<<<< HEAD
-=======
-  const gchar *message;
->>>>>>> 2805db68
   uid_t caller_uid;
   gid_t caller_gid;
   gboolean teardown_flag = FALSE;
@@ -394,7 +390,6 @@
       goto out;
     }
 
-<<<<<<< HEAD
   /* Policy check. */
   STORAGED_DAEMON_CHECK_AUTHORIZATION (daemon,
                                        STORAGED_OBJECT (object),
@@ -402,16 +397,6 @@
                                        options,
                                        N_("Authentication is required to delete a logical volume"),
                                        invocation);
-=======
-  message = N_("Authentication is required to delete a logical volume");
-  if (!storaged_daemon_util_check_authorization_sync (daemon,
-                                                      STORAGED_OBJECT (object),
-                                                      lvm2_policy_action_id,
-                                                      options,
-                                                      message,
-                                                      invocation))
-    goto out;
->>>>>>> 2805db68
 
   if (teardown_flag &&
       !teardown_logical_volume (_volume,
@@ -509,10 +494,6 @@
   StoragedLinuxLogicalVolume *volume = STORAGED_LINUX_LOGICAL_VOLUME (_volume);
   StoragedLinuxLogicalVolumeObject *object = NULL;
   StoragedDaemon *daemon;
-<<<<<<< HEAD
-=======
-  const gchar *message;
->>>>>>> 2805db68
   uid_t caller_uid;
   gid_t caller_gid;
   StoragedLinuxVolumeGroupObject *group_object;
@@ -544,7 +525,6 @@
       goto out;
     }
 
-<<<<<<< HEAD
   /* Policy check. */
   STORAGED_DAEMON_CHECK_AUTHORIZATION (daemon,
                                        STORAGED_OBJECT (object),
@@ -552,16 +532,6 @@
                                        options,
                                        N_("Authentication is required to rename a logical volume"),
                                        invocation);
-=======
-  message = N_("Authentication is required to rename a logical volume");
-  if (!storaged_daemon_util_check_authorization_sync (daemon,
-                                                      STORAGED_OBJECT (object),
-                                                      lvm2_policy_action_id,
-                                                      options,
-                                                      message,
-                                                      invocation))
-    goto out;
->>>>>>> 2805db68
 
   group_object = storaged_linux_logical_volume_object_get_volume_group (object);
   escaped_group_name = storaged_daemon_util_escape_and_quote (storaged_linux_volume_group_object_get_name (group_object));
@@ -623,10 +593,6 @@
   StoragedLinuxLogicalVolume *volume = STORAGED_LINUX_LOGICAL_VOLUME (_volume);
   StoragedLinuxLogicalVolumeObject *object = NULL;
   StoragedDaemon *daemon;
-<<<<<<< HEAD
-=======
-  const gchar *message;
->>>>>>> 2805db68
   uid_t caller_uid;
   gid_t caller_gid;
   StoragedLinuxVolumeGroupObject *group_object;
@@ -658,7 +624,6 @@
       goto out;
     }
 
-<<<<<<< HEAD
   /* Policy check. */
   STORAGED_DAEMON_CHECK_AUTHORIZATION (daemon,
                                        STORAGED_OBJECT (object),
@@ -666,16 +631,6 @@
                                        options,
                                        N_("Authentication is required to resize a logical volume"),
                                        invocation);
-=======
-  message = N_("Authentication is required to rename a logical volume");
-  if (!storaged_daemon_util_check_authorization_sync (daemon,
-                                                      STORAGED_OBJECT (object),
-                                                      lvm2_policy_action_id,
-                                                      options,
-                                                      message,
-                                                      invocation))
-    goto out;
->>>>>>> 2805db68
 
   group_object = storaged_linux_logical_volume_object_get_volume_group (object);
   escaped_group_name = storaged_daemon_util_escape_and_quote (storaged_linux_volume_group_object_get_name (group_object));
@@ -769,10 +724,6 @@
   StoragedLinuxLogicalVolume *volume = STORAGED_LINUX_LOGICAL_VOLUME (_volume);
   StoragedLinuxLogicalVolumeObject *object = NULL;
   StoragedDaemon *daemon;
-<<<<<<< HEAD
-=======
-  const gchar *message;
->>>>>>> 2805db68
   uid_t caller_uid;
   gid_t caller_gid;
   StoragedLinuxVolumeGroupObject *group_object;
@@ -803,7 +754,6 @@
       goto out;
     }
 
-<<<<<<< HEAD
   /* Policy check. */
   STORAGED_DAEMON_CHECK_AUTHORIZATION (daemon,
                                        STORAGED_OBJECT (object),
@@ -811,16 +761,6 @@
                                        options,
                                        N_("Authentication is required to activate a logical volume"),
                                        invocation);
-=======
-  message = N_("Authentication is required to activate a logical volume");
-  if (!storaged_daemon_util_check_authorization_sync (daemon,
-                                                      STORAGED_OBJECT (object),
-                                                      lvm2_policy_action_id,
-                                                      options,
-                                                      message,
-                                                      invocation))
-    goto out;
->>>>>>> 2805db68
 
   group_object = storaged_linux_logical_volume_object_get_volume_group (object);
   escaped_group_name = storaged_daemon_util_escape_and_quote (storaged_linux_volume_group_object_get_name (group_object));
@@ -885,10 +825,6 @@
   StoragedLinuxLogicalVolume *volume = STORAGED_LINUX_LOGICAL_VOLUME (_volume);
   StoragedLinuxLogicalVolumeObject *object = NULL;
   StoragedDaemon *daemon;
-<<<<<<< HEAD
-=======
-  const gchar *message;
->>>>>>> 2805db68
   uid_t caller_uid;
   gid_t caller_gid;
   StoragedLinuxVolumeGroupObject *group_object;
@@ -918,7 +854,6 @@
       goto out;
     }
 
-<<<<<<< HEAD
   /* Policy check. */
   STORAGED_DAEMON_CHECK_AUTHORIZATION (daemon,
                                        STORAGED_OBJECT (object),
@@ -926,16 +861,6 @@
                                        options,
                                        N_("Authentication is required to deactivate a logical volume"),
                                        invocation);
-=======
-  message = N_("Authentication is required to deactivate a logical volume");
-  if (!storaged_daemon_util_check_authorization_sync (daemon,
-                                                      STORAGED_OBJECT (object),
-                                                      lvm2_policy_action_id,
-                                                      options,
-                                                      message,
-                                                      invocation))
-    goto out;
->>>>>>> 2805db68
 
   group_object = storaged_linux_logical_volume_object_get_volume_group (object);
   escaped_group_name = storaged_daemon_util_escape_and_quote (storaged_linux_volume_group_object_get_name (group_object));
@@ -985,10 +910,6 @@
   StoragedLinuxLogicalVolume *volume = STORAGED_LINUX_LOGICAL_VOLUME (_volume);
   StoragedLinuxLogicalVolumeObject *object = NULL;
   StoragedDaemon *daemon;
-<<<<<<< HEAD
-=======
-  const gchar *message;
->>>>>>> 2805db68
   uid_t caller_uid;
   gid_t caller_gid;
   StoragedLinuxVolumeGroupObject *group_object;
@@ -1021,7 +942,6 @@
       goto out;
     }
 
-<<<<<<< HEAD
   /* Policy check. */
   STORAGED_DAEMON_CHECK_AUTHORIZATION (daemon,
                                        STORAGED_OBJECT (object),
@@ -1029,16 +949,6 @@
                                        options,
                                        N_("Authentication is required to create a snapshot of a logical volume"),
                                        invocation);
-=======
-  message = N_("Authentication is required to create a snapshot of a logical volume");
-  if (!storaged_daemon_util_check_authorization_sync (daemon,
-                                                      STORAGED_OBJECT (object),
-                                                      lvm2_policy_action_id,
-                                                      options,
-                                                      message,
-                                                      invocation))
-    goto out;
->>>>>>> 2805db68
 
   escaped_volume_name = storaged_daemon_util_escape_and_quote (name);
   group_object = storaged_linux_logical_volume_object_get_volume_group (object);
