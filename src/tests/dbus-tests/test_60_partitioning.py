import dbus
import os
import time

import storagedtestcase


BLOCK_SIZE = 512


class StoragedPartitionTableTest(storagedtestcase.StoragedTestCase):
    '''This is a basic block device test suite'''

    def _remove_format(self, device):
        d = dbus.Dictionary(signature='sv')
        d['erase'] = True
        device.Format('empty', d, dbus_interface=self.iface_prefix + '.Block')

    def _create_format(self, device, ftype):
        device.Format(ftype, self.no_options, dbus_interface=self.iface_prefix + '.Block')

    def _remove_partition(self, part):
        try:
            part.Delete(self.no_options, dbus_interface=self.iface_prefix + '.Partition')
        except dbus.exceptions.DBusException:
            time.sleep(1)
            part.Delete(self.no_options, dbus_interface=self.iface_prefix + '.Partition')

    def test_create_mbr_partition(self):
        disk = self.get_object('/block_devices/' + os.path.basename(self.vdevs[0]))
        self.assertIsNotNone(disk)

        # create msdos partition table
        self._create_format(disk, 'dos')
        self.addCleanup(self._remove_format, disk)

        pttype = self.get_property(disk, '.PartitionTable', 'Type')
        pttype.assertEqual('dos')

        part_type = '0x8e'  # 'Linux LVM' type, see https://en.wikipedia.org/wiki/Partition_type#PID_8Eh

        # create partition
        path = disk.CreatePartition(dbus.UInt64(1024**2), dbus.UInt64(100 * 1024**2), part_type, '',
                                    self.no_options, dbus_interface=self.iface_prefix + '.PartitionTable')
        self.udev_settle()

        part = self.bus.get_object(self.iface_prefix, path)
        self.assertIsNotNone(part)

        self.addCleanup(self._remove_partition, part)

        # check dbus properties
        size = self.get_property(part, '.Partition', 'Size')
        size.assertEqual(100 * 1024**2)

        offset = self.get_property(part, '.Partition', 'Offset')
<<<<<<< HEAD
        self.assertEqual(offset, 1024**2)
=======
        offset.assertEqual(2 * 1024**2)  # storaged adds 1 MiB to partition start
>>>>>>> 56fcccac

        dbus_type = self.get_property(part, '.Partition', 'Type')
        dbus_type.assertEqual(part_type)

        # check system values
        part_name = path.split('/')[-1]
        disk_name = os.path.basename(self.vdevs[0])
        part_syspath = '/sys/block/%s/%s' % (disk_name, part_name)
        self.assertTrue(os.path.isdir(part_syspath))

        sys_size = int(self.read_file('%s/size' % part_syspath))
        self.assertEqual(sys_size * BLOCK_SIZE, 100 * 1024**2)

        sys_start = int(self.read_file('%s/start' % part_syspath))
        self.assertEqual(sys_start * BLOCK_SIZE, 1024**2)

        _ret, sys_type = self.run_command('lsblk -no PARTTYPE /dev/%s' % part_name)
        self.assertEqual(sys_type, part_type)

        # check uuid and part number
        dbus_uuid = self.get_property(part, '.Partition', 'UUID')
        _ret, sys_uuid = self.run_command('lsblk -no PARTUUID /dev/%s' % part_name)
        dbus_uuid.assertEqual(sys_uuid)

        dbus_num = self.get_property(part, '.Partition', 'Number')
        sys_num = int(self.read_file('%s/partition' % part_syspath))
        dbus_num.assertEqual(sys_num)

    def test_create_extended_partition(self):

        disk = self.get_object('/block_devices/' + os.path.basename(self.vdevs[0]))
        self.assertIsNotNone(disk)

        # create msdos partition table
        self._create_format(disk, 'dos')
        self.addCleanup(self._remove_format, disk)

        # create extended partition
        ext_path = disk.CreatePartition(dbus.UInt64(1024**2), dbus.UInt64(100 * 1024**2), '0x05', '',
                                        self.no_options, dbus_interface=self.iface_prefix + '.PartitionTable')
        self.udev_settle()

        ext_part = self.bus.get_object(self.iface_prefix, ext_path)
        self.assertIsNotNone(ext_part)

        self.addCleanup(self._remove_partition, ext_part)

        # check dbus type (0x05, 0x0f, 0x85 are all exteded types, see https://en.wikipedia.org/wiki/Partition_type#PID_05h)
        dbus_pttype = self.get_property(ext_part, '.Partition', 'Type')
        dbus_pttype.assertIn(['0x05', '0x0f', '0x85'])

        # check if its a 'container'
        dbus_cont = self.get_property(ext_part, '.Partition', 'IsContainer')
        dbus_cont.assertTrue()

        # check system type
        part_name = str(ext_part.object_path).split('/')[-1]
        _ret, sys_pttype = self.run_command('lsblk -no PARTTYPE /dev/%s' % part_name)
        self.assertIn(sys_pttype, ['0x5', '0xf', '0x85'])  # lsblk prints 0xf instead of 0x0f

        # create logical partition
        log_path = disk.CreatePartition(dbus.UInt64(2 * 1024**2), dbus.UInt64(50 * 1024**2), '', '',
                                        self.no_options, dbus_interface=self.iface_prefix + '.PartitionTable')
        self.udev_settle()

        log_part = self.bus.get_object(self.iface_prefix, log_path)
        self.assertIsNotNone(log_part)

        self.addCleanup(self._remove_partition, log_part)

        # check if its a 'contained'
        dbus_cont = self.get_property(log_part, '.Partition', 'IsContained')
        dbus_cont.assertTrue()

    def test_create_gpt_partition(self):
        disk = self.get_object('/block_devices/' + os.path.basename(self.vdevs[0]))
        self.assertIsNotNone(disk)

        # create gpt partition table
        self._create_format(disk, 'gpt')
        pttype = self.get_property(disk, '.PartitionTable', 'Type')
        pttype.assertEqual('gpt')

        self.addCleanup(self._remove_format, disk)

        gpt_name = 'home'
        gpt_type = '933ac7e1-2eb4-4f13-b844-0e14e2aef915'

        # create partition
        path = disk.CreatePartition(dbus.UInt64(1024**2), dbus.UInt64(100 * 1024**2),
                                    gpt_type, gpt_name,
                                    self.no_options, dbus_interface=self.iface_prefix + '.PartitionTable')

        self.udev_settle()
        part = self.bus.get_object(self.iface_prefix, path)
        self.assertIsNotNone(part)

        self.addCleanup(self._remove_partition, part)

        # check dbus properties
        size = self.get_property(part, '.Partition', 'Size')
        size.assertEqual(100 * 1024**2)

        offset = self.get_property(part, '.Partition', 'Offset')
<<<<<<< HEAD
        self.assertEqual(offset, 1024**2)
=======
        offset.assertEqual(2 * 1024**2)  # storaged adds 1 MiB to partition start
>>>>>>> 56fcccac

        dbus_name = self.get_property(part, '.Partition', 'Name')
        dbus_name.assertEqual(gpt_name)

        dbus_type = self.get_property(part, '.Partition', 'Type')
        dbus_type.assertEqual(gpt_type)

        # check system values
        part_name = path.split('/')[-1]
        disk_name = os.path.basename(self.vdevs[0])
        part_syspath = '/sys/block/%s/%s' % (disk_name, part_name)
        self.assertTrue(os.path.isdir(part_syspath))

        sys_size = int(self.read_file('%s/size' % part_syspath))
        self.assertEqual(sys_size * BLOCK_SIZE, 100 * 1024**2)

        sys_start = int(self.read_file('%s/start' % part_syspath))
        self.assertEqual(sys_start * BLOCK_SIZE, 1024**2)

        _ret, sys_name = self.run_command('lsblk -no PARTLABEL /dev/%s' % part_name)
        self.assertEqual(sys_name, gpt_name)

        _ret, sys_type = self.run_command('lsblk -no PARTTYPE /dev/%s' % part_name)
        self.assertEqual(sys_type, gpt_type)

    def test_create_with_format(self):
        disk = self.get_object('/block_devices/' + os.path.basename(self.vdevs[0]))
        self.assertIsNotNone(disk)

        # create msdos partition table
        self._create_format(disk, 'dos')

        self.addCleanup(self._remove_format, disk)

        # create partition with xfs format
        path = disk.CreatePartitionAndFormat(dbus.UInt64(1024**2), dbus.UInt64(100 * 1024**2), '', '',
                                             self.no_options, 'xfs', self.no_options,
                                             dbus_interface=self.iface_prefix + '.PartitionTable')

        part = self.bus.get_object(self.iface_prefix, path)
        self.assertIsNotNone(part)

        self.addCleanup(self._remove_partition, part)
        self.addCleanup(self._remove_format, part)

        # check dbus properties
        size = self.get_property(part, '.Partition', 'Size')
        size.assertEqual(100 * 1024**2)

        offset = self.get_property(part, '.Partition', 'Offset')
<<<<<<< HEAD
        self.assertEqual(offset, 1024**2)
=======
        offset.assertEqual(2 * 1024**2)  # storaged adds 1 MiB to partition start
>>>>>>> 56fcccac

        usage = self.get_property(part, '.Block', 'IdUsage')
        usage.assertEqual('filesystem')

        fstype = self.get_property(part, '.Block', 'IdType')
        fstype.assertEqual('xfs')

        # check system values
        part_name = path.split('/')[-1]
        disk_name = os.path.basename(self.vdevs[0])
        part_syspath = '/sys/block/%s/%s' % (disk_name, part_name)
        self.assertTrue(os.path.isdir(part_syspath))

        sys_size = int(self.read_file('%s/size' % part_syspath))
        self.assertEqual(sys_size * BLOCK_SIZE, 100 * 1024**2)

        sys_start = int(self.read_file('%s/start' % part_syspath))
        self.assertEqual(sys_start * BLOCK_SIZE, 1024**2)

        _ret, sys_fstype = self.run_command('lsblk -no FSTYPE /dev/%s' % part_name)
        self.assertEqual(sys_fstype, 'xfs')


class StoragedPartitionTest(storagedtestcase.StoragedTestCase):
    '''This is a basic partition test suite'''

    def _remove_format(self, device):
        d = dbus.Dictionary(signature='sv')
        d['erase'] = True
        device.Format('empty', d, dbus_interface=self.iface_prefix + '.Block')

    def _create_format(self, device, ftype):
        device.Format(ftype, self.no_options, dbus_interface=self.iface_prefix + '.Block')

    def _remove_partition(self, device):
        device.Delete(self.no_options, dbus_interface=self.iface_prefix + '.Partition')

    def _create_partition(self, disk, start=1024**2, size=100 * 1024**2, fmt='xfs'):
        if fmt:
            path = disk.CreatePartitionAndFormat(dbus.UInt64(start), dbus.UInt64(size), '', '',
                                                 self.no_options, fmt, self.no_options,
                                                 dbus_interface=self.iface_prefix + '.PartitionTable')
        else:
            path = disk.CreatePartition(dbus.UInt64(start), dbus.UInt64(size), '', '',
                                        self.no_options,
                                        dbus_interface=self.iface_prefix + '.PartitionTable')

        self.udev_settle()
        part = self.bus.get_object(self.iface_prefix, path)
        self.assertIsNotNone(part)

        return part

    def test_delete(self):
        disk = self.get_object('/block_devices/' + os.path.basename(self.vdevs[0]))
        self.assertIsNotNone(disk)

        self._create_format(disk, 'dos')
        self.addCleanup(self._remove_format, disk)

        part = self._create_partition(disk)
        path = str(part.object_path)

        part.Delete(self.no_options, dbus_interface=self.iface_prefix + '.Partition')

        self.udev_settle()

        part_name = path.split('/')[-1]
        disk_name = os.path.basename(self.vdevs[0])
        part_syspath = '/sys/block/%s/%s' % (disk_name, part_name)

        # make sure the partition is not on dbus
        udisks = self.get_object('')
        objects = udisks.GetManagedObjects(dbus_interface='org.freedesktop.DBus.ObjectManager')
        self.assertNotIn(path, objects.keys())

        # make sure partition is not in the system
        self.assertFalse(os.path.isdir(part_syspath))

    def test_flags(self):
        disk = self.get_object('/block_devices/' + os.path.basename(self.vdevs[0]))
        self.assertIsNotNone(disk)

        self._create_format(disk, 'dos')
        self.addCleanup(self._remove_format, disk)

        part = self._create_partition(disk)
        self.addCleanup(self._remove_partition, part)

        self._create_format(part, 'xfs')
        self.addCleanup(self._remove_format, part)

        # set boot flag (10000000(2), 128(10), 0x80(16))
        part.SetFlags(dbus.UInt64(10000000), self.no_options,
                      dbus_interface=self.iface_prefix + '.Partition')
        self.udev_settle()

        # test flags value on types
        dbus_flags = self.get_property(part, '.Partition', 'Flags')
        dbus_flags.assertEqual(128)

        # test flags value from sysytem
        part_name = str(part.object_path).split('/')[-1]
        _ret, sys_flags = self.run_command('lsblk -no PARTFLAGS /dev/%s' % part_name)
        self.assertEqual(sys_flags, '0x80')

    def test_gpt_type(self):
        disk = self.get_object('/block_devices/' + os.path.basename(self.vdevs[0]))
        self.assertIsNotNone(disk)

        self._create_format(disk, 'gpt')
        self.addCleanup(self._remove_format, disk)

        part = self._create_partition(disk)
        self.addCleanup(self._remove_partition, part)

        self._create_format(part, 'xfs')
        self.addCleanup(self._remove_format, part)

        # set part type/guid (home partition)
        home_guid = '933ac7e1-2eb4-4f13-b844-0e14e2aef915'
        part.SetType(home_guid, self.no_options,
                     dbus_interface=self.iface_prefix + '.Partition')
        self.udev_settle()

        # test flags value on types
        dbus_type = self.get_property(part, '.Partition', 'Type')
        dbus_type.assertEqual(home_guid)

        # test flags value from sysytem
        part_name = str(part.object_path).split('/')[-1]
        _ret, sys_type = self.run_command('lsblk -no PARTTYPE /dev/%s' % part_name)
        self.assertEqual(sys_type, home_guid)

    def test_dos_type(self):
        disk = self.get_object('/block_devices/' + os.path.basename(self.vdevs[0]))
        self.assertIsNotNone(disk)

        self._create_format(disk, 'dos')
        self.addCleanup(self._remove_format, disk)

        part = self._create_partition(disk)
        self.addCleanup(self._remove_partition, part)

        self._create_format(part, 'xfs')
        self.addCleanup(self._remove_format, part)

        # set part type/id
        part_type = '0x8e'   # 'Linux LVM' type, see https://en.wikipedia.org/wiki/Partition_type#PID_8Eh
        part.SetType(part_type, self.no_options,
                     dbus_interface=self.iface_prefix + '.Partition')
        self.udev_settle()

        # test flags value on types
        dbus_type = self.get_property(part, '.Partition', 'Type')
        dbus_type.assertEqual(part_type)

        # test flags value from sysytem
        part_name = str(part.object_path).split('/')[-1]
        _ret, sys_type = self.run_command('lsblk -no PARTTYPE /dev/%s' % part_name)
        self.assertEqual(sys_type, part_type)

    def test_name(self):
        disk = self.get_object('/block_devices/' + os.path.basename(self.vdevs[0]))
        self.assertIsNotNone(disk)

        self._create_format(disk, 'gpt')
        self.addCleanup(self._remove_format, disk)

        part = self._create_partition(disk)
        self.addCleanup(self._remove_partition, part)

        self._create_format(part, 'xfs')
        self.addCleanup(self._remove_format, part)

        # set part name
        part.SetName('test', self.no_options,
                     dbus_interface=self.iface_prefix + '.Partition')

        self.udev_settle()

        # test flags value on types
        dbus_name = self.get_property(part, '.Partition', 'Name')
        dbus_name.assertEqual('test')

        # test flags value from sysytem
        part_name = str(part.object_path).split('/')[-1]
        _ret, sys_name = self.run_command('lsblk -no PARTLABEL /dev/%s' % part_name)
        self.assertEqual(sys_name, 'test')<|MERGE_RESOLUTION|>--- conflicted
+++ resolved
@@ -54,11 +54,7 @@
         size.assertEqual(100 * 1024**2)
 
         offset = self.get_property(part, '.Partition', 'Offset')
-<<<<<<< HEAD
-        self.assertEqual(offset, 1024**2)
-=======
-        offset.assertEqual(2 * 1024**2)  # storaged adds 1 MiB to partition start
->>>>>>> 56fcccac
+        offset.assertEqual(1024**2)
 
         dbus_type = self.get_property(part, '.Partition', 'Type')
         dbus_type.assertEqual(part_type)
@@ -163,11 +159,7 @@
         size.assertEqual(100 * 1024**2)
 
         offset = self.get_property(part, '.Partition', 'Offset')
-<<<<<<< HEAD
-        self.assertEqual(offset, 1024**2)
-=======
-        offset.assertEqual(2 * 1024**2)  # storaged adds 1 MiB to partition start
->>>>>>> 56fcccac
+        offset.assertEqual(1024**2)
 
         dbus_name = self.get_property(part, '.Partition', 'Name')
         dbus_name.assertEqual(gpt_name)
@@ -218,11 +210,7 @@
         size.assertEqual(100 * 1024**2)
 
         offset = self.get_property(part, '.Partition', 'Offset')
-<<<<<<< HEAD
-        self.assertEqual(offset, 1024**2)
-=======
-        offset.assertEqual(2 * 1024**2)  # storaged adds 1 MiB to partition start
->>>>>>> 56fcccac
+        offset.assertEqual(1024**2)
 
         usage = self.get_property(part, '.Block', 'IdUsage')
         usage.assertEqual('filesystem')
